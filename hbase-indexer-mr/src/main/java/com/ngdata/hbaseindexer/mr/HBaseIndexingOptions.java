/*
 * Copyright 2013 NGDATA nv
 *
 * Licensed under the Apache License, Version 2.0 (the "License");
 * you may not use this file except in compliance with the License.
 * You may obtain a copy of the License at
 *
 *     http://www.apache.org/licenses/LICENSE-2.0
 *
 * Unless required by applicable law or agreed to in writing, software
 * distributed under the License is distributed on an "AS IS" BASIS,
 * WITHOUT WARRANTIES OR CONDITIONS OF ANY KIND, either express or implied.
 * See the License for the specific language governing permissions and
 * limitations under the License.
 */
package com.ngdata.hbaseindexer.mr;

import java.io.ByteArrayInputStream;
import java.io.File;
import java.io.FileInputStream;
import java.io.IOException;
import java.io.InputStream;
import java.text.ParseException;
import java.text.SimpleDateFormat;
import java.util.List;
import java.util.Map;
import java.util.UUID;
import java.util.regex.Pattern;

import org.apache.hadoop.conf.Configuration;
import org.apache.hadoop.fs.Path;
import org.apache.hadoop.hbase.client.Get;
import org.apache.hadoop.hbase.client.Scan;
import org.apache.hadoop.hbase.util.Bytes;
import org.apache.hadoop.mapred.JobClient;
import org.apache.solr.hadoop.ForkedMapReduceIndexerTool.OptionsBridge;
import org.apache.solr.hadoop.ForkedZooKeeperInspector;
import org.apache.solr.hadoop.MapReduceIndexerTool;
import org.apache.solr.hadoop.MorphlineClasspathUtil;
import org.slf4j.Logger;
import org.slf4j.LoggerFactory;

import com.google.common.annotations.VisibleForTesting;
import com.google.common.base.Charsets;
import com.google.common.base.Preconditions;
import com.google.common.collect.Lists;
import com.google.common.collect.Maps;
import com.google.common.io.Files;
import com.ngdata.hbaseindexer.ConfKeys;
import com.ngdata.hbaseindexer.conf.IndexerConf;
import com.ngdata.hbaseindexer.conf.IndexerConf.MappingType;
import com.ngdata.hbaseindexer.conf.XmlIndexerConfReader;
import com.ngdata.hbaseindexer.indexer.ResultToSolrMapperFactory;
import com.ngdata.hbaseindexer.model.api.IndexerDefinition;
import com.ngdata.hbaseindexer.model.api.IndexerNotFoundException;
import com.ngdata.hbaseindexer.model.impl.IndexerModelImpl;
import com.ngdata.hbaseindexer.morphline.MorphlineResultToSolrMapper;
import com.ngdata.hbaseindexer.parse.ResultToSolrMapper;
import com.ngdata.hbaseindexer.util.zookeeper.StateWatchingZooKeeper;
import com.ngdata.sep.impl.HBaseShims;
import com.ngdata.sep.util.io.Closer;
<<<<<<< HEAD
import org.apache.hadoop.conf.Configuration;
import org.apache.hadoop.fs.Path;
import org.apache.hadoop.hbase.HTableDescriptor;
import org.apache.hadoop.hbase.client.Get;
import org.apache.hadoop.hbase.client.HBaseAdmin;
import org.apache.hadoop.hbase.client.Scan;
import org.apache.hadoop.hbase.util.Bytes;
import org.apache.hadoop.mapred.JobClient;
import org.apache.solr.hadoop.ForkedMapReduceIndexerTool.OptionsBridge;
import org.apache.solr.hadoop.ForkedZooKeeperInspector;
import org.apache.solr.hadoop.MapReduceIndexerTool;
import org.slf4j.Logger;
import org.slf4j.LoggerFactory;
=======
>>>>>>> 87b651e4

/**
 * Container for commandline options passed in for HBase Indexer, as well as a bridge to existing MapReduce index
 * building functionality.
 */
class HBaseIndexingOptions extends OptionsBridge {

    private static final Logger LOG = LoggerFactory.getLogger(MapReduceIndexerTool.class);

    static final String DEFAULT_INDEXER_NAME = "_default_";

    @VisibleForTesting
    protected HBaseAdmin hBaseAdmin;

    private Configuration conf;
<<<<<<< HEAD
    private List<Scan> scans;
    private IndexingSpecification indexingSpecification;
=======
    private Scan hbaseScan;
    private IndexingSpecification hbaseIndexingSpecification;
>>>>>>> 87b651e4
    // Flag that we have created our own output directory
    private boolean generatedOutputDir = false;

    public String hbaseIndexerZkHost;
    public String hbaseIndexerName = DEFAULT_INDEXER_NAME;
    public File hbaseIndexerConfigFile;
    public String hbaseTableName;
    public String hbaseStartRow;
    public String hbaseEndRow;
    public String hbaseStartTimeString;
    public String hbaseEndTimeString;
    public String hbaseTimestampFormat;
    public boolean overwriteOutputDir;

    public HBaseIndexingOptions(Configuration conf) {
        Preconditions.checkNotNull(conf);
        this.conf = conf;
    }

    /**
     * Determine if this is intended to be a map-only job that writes directly to a live Solr server.
     *
     * @return true if writes are to be done directly into Solr
     */
    public boolean isDirectWrite() {
        return reducers == 0;
    }

<<<<<<< HEAD
    public List<Scan> getScans() {
        if (scans == null) {
            throw new IllegalStateException("Scan has not yet been evaluated");
        }
        return scans;
=======
    public Scan getScan() {
        if (hbaseScan == null) {
            throw new IllegalStateException("Scan has not yet been evaluated");
        }
        return hbaseScan;
>>>>>>> 87b651e4
    }

    public IndexingSpecification getIndexingSpecification() {
        if (hbaseIndexingSpecification == null) {
            throw new IllegalStateException("Indexing specification has not yet been evaluated");
        }
        return hbaseIndexingSpecification;
    }

    /**
     * Evaluate the current state to calculate derived options settings. Validation of the state is also done here, so
     * IllegalStateException will be thrown if incompatible options have been set.
     *
     * @throws IllegalStateException if an illegal combination of options has been set, or needed options are missing
     */
    public void evaluate() {
        evaluateIndexingSpecification();
        evaluateOutputDir();
        evaluateGoLiveArgs();
        evaluateShards();
        evaluateNumReducers();
        evaluateScan();
    }

    /**
     * Check the existence of an output directory setting if needed, or setting one if applicable.
     */
    @VisibleForTesting
    void evaluateOutputDir() {

        if (isDirectWrite() || isDryRun) {
            if (outputDir != null) {
                throw new IllegalStateException(
                    "--output-dir must not be specified if --reducers is 0 or --dry-run is enabled");
            }
            if (zkHost == null && (hbaseIndexerName == null || hbaseIndexerZkHost == null)) {
                throw new IllegalStateException(
                    "--zk-host must be specified if --reducers is 0 or --dry-run is enabled");
            }
            return;
        }

        if (goLive) {
            if (outputDir == null) {
                outputDir = new Path(conf.get("hbase.search.mr.tmpdir", "/tmp"), "search-"
                        + UUID.randomUUID().toString());
                generatedOutputDir = true;
            }
        } else {
            if (outputDir == null) {
                throw new IllegalStateException("Must supply --output-dir unless --go-live is enabled");
            }
        }
    }

    /**
     * Check if the output directory being used is an auto-generated temporary directory.
     */
    public boolean isGeneratedOutputDir() {
        return generatedOutputDir;
    }

    @VisibleForTesting
    void evaluateScan() {
<<<<<<< HEAD
        this.scans = Lists.newArrayList();
        IndexerConf indexerConf = loadIndexerConf(new ByteArrayInputStream(indexingSpecification.getIndexConfigXml().getBytes()));
        HTableDescriptor[] tables = new HTableDescriptor[0];
        try {
            HBaseAdmin admin = getHbaseAdmin();
            tables = admin.listTables(indexerConf.getTable());
        } catch (IOException e) {
            new RuntimeException("Error occurred fetching hbase tables", e);
        }
        for (HTableDescriptor descriptor : tables) {
            Scan scan = new Scan();
            scan.setCacheBlocks(false);
            scan.setCaching(conf.getInt("hbase.client.scanner.caching", 200));

            if (startRow != null) {
                scan.setStartRow(Bytes.toBytesBinary(startRow));
                LOG.debug("Starting row scan at " + startRow);
=======
        this.hbaseScan = new Scan();
        hbaseScan.setCacheBlocks(false);
        hbaseScan.setCaching(conf.getInt("hbase.client.scanner.caching", 200));

        if (hbaseStartRow != null) {
            hbaseScan.setStartRow(Bytes.toBytesBinary(hbaseStartRow));
            LOG.debug("Starting row scan at " + hbaseStartRow);
        }

        if (hbaseEndRow != null) {
            hbaseScan.setStopRow(Bytes.toBytesBinary(hbaseEndRow));
            LOG.debug("Stopping row scan at " + hbaseEndRow);
        }
        
        Long startTime = evaluateTimestamp(hbaseStartTimeString, hbaseTimestampFormat);
        Long endTime = evaluateTimestamp(hbaseEndTimeString, hbaseTimestampFormat);

        if (startTime != null || endTime != null) {
            long scanStartTime = 0L;
            long scanEndTime = Long.MAX_VALUE;
            if (startTime != null) {
                scanStartTime = startTime;
                LOG.debug("Setting scan start of time range to " + startTime);
>>>>>>> 87b651e4
            }

            if (endRow != null) {
                scan.setStopRow(Bytes.toBytesBinary(endRow));
                LOG.debug("Stopping row scan at " + endRow);
            }
<<<<<<< HEAD

            Long startTime = evaluateTimestamp(startTimeString, timestampFormat);
            Long endTime = evaluateTimestamp(endTimeString, timestampFormat);

            if (startTime != null || endTime != null) {
                long scanStartTime = 0L;
                long scanEndTime = Long.MAX_VALUE;
                if (startTime != null) {
                    scanStartTime = startTime;
                    LOG.debug("Setting scan start of time range to " + startTime);
                }
                if (endTime != null) {
                    scanEndTime = endTime;
                    LOG.debug("Setting scan end of time range to " + endTime);
                }
                try {
                    scan.setTimeRange(scanStartTime, scanEndTime);
                } catch (IOException e) {
                    // In reality an IOE will never be thrown here
                    throw new RuntimeException(e);
                }
=======
            try {
                hbaseScan.setTimeRange(scanStartTime, scanEndTime);
            } catch (IOException e) {
                // In reality an IOE will never be thrown here
                throw new RuntimeException(e);
>>>>>>> 87b651e4
            }

<<<<<<< HEAD
            // Only scan the column families and/or cells that the indexer requires
            // if we're running in row-indexing mode

            if (indexerConf.getMappingType() == MappingType.ROW) {
                ResultToSolrMapper resultToSolrMapper = ResultToSolrMapperFactory.createResultToSolrMapper(
                        indexingSpecification.getIndexerName(),
                        indexerConf,
                        indexingSpecification.getIndexConnectionParams());
                Get get = resultToSolrMapper.getGet(HBaseShims.newGet().getRow());
                scan.setFamilyMap(get.getFamilyMap());
            }

            scan.setAttribute(Scan.SCAN_ATTRIBUTES_TABLE_NAME, descriptor.getName());

            scans.add(scan);

=======
        // Only scan the column families and/or cells that the indexer requires
        // if we're running in row-indexing mode
        IndexerConf indexerConf = loadIndexerConf(new ByteArrayInputStream(hbaseIndexingSpecification.getIndexConfigXml().getBytes()));
        if (indexerConf.getMappingType() == MappingType.ROW) {
            MorphlineClasspathUtil.setupJavaCompilerClasspath();
            
            ResultToSolrMapper resultToSolrMapper = ResultToSolrMapperFactory.createResultToSolrMapper(
                        hbaseIndexingSpecification.getIndexerName(),
                        indexerConf,
                        hbaseIndexingSpecification.getIndexConnectionParams());
            Get get = resultToSolrMapper.getGet(HBaseShims.newGet().getRow());
            hbaseScan.setFamilyMap(get.getFamilyMap());
>>>>>>> 87b651e4
        }


    }

    // Taken from org.apache.solr.hadoop.MapReduceIndexerTool
    @VisibleForTesting
    void evaluateGoLiveArgs() {
        if (zkHost == null && solrHomeDir == null) {
            throw new IllegalStateException("At least one of --zk-host or --solr-home-dir is required");
        }
        if (goLive && zkHost == null && shardUrls == null) {
            throw new IllegalStateException("--go-live requires that you also pass --shard-url or --zk-host");
        }

        if (zkHost != null && collection == null) {
            throw new IllegalStateException("--zk-host requires that you also pass --collection");
        }

        if (zkHost != null) {
            return;
            // verify structure of ZK directory later, to avoid checking run-time errors during parsing.
        } else if (shardUrls != null) {
            if (shardUrls.size() == 0) {
                throw new IllegalStateException("--shard-url requires at least one URL");
            }
        } else if (shards != null) {
            if (shards <= 0) {
                throw new IllegalStateException("--shards must be a positive number: " + shards);
            }
        } else {
            throw new IllegalStateException("You must specify one of the following (mutually exclusive) arguments: "
                    + "--zk-host or --shard-url or --shards");
        }

        if (shardUrls != null) {
            shards = shardUrls.size();
        }

    }

    private HBaseAdmin getHbaseAdmin() throws IOException {
        if (hBaseAdmin == null) {
            hBaseAdmin = new HBaseAdmin(conf);
        }
        return hBaseAdmin;
    }
    
    // Taken from org.apache.solr.hadoop.MapReduceIndexerTool
    private void evaluateShards()  {
        if (zkHost != null) {
            assert collection != null;
            ForkedZooKeeperInspector zki = new ForkedZooKeeperInspector();
            try {
                shardUrls = zki.extractShardUrls(zkHost, collection);
            } catch (Exception e) {
                LOG.debug("Cannot extract SolrCloud shard URLs from ZooKeeper", e);
                throw new RuntimeException("Cannot extract SolrCloud shard URLs from ZooKeeper", e);
            }
            assert shardUrls != null;
            if (shardUrls.size() == 0) {
                throw new IllegalStateException("--zk-host requires ZooKeeper " + zkHost
                        + " to contain at least one SolrCore for collection: " + collection);
            }
            shards = shardUrls.size();
            LOG.debug("Using SolrCloud shard URLs: {}", shardUrls);
        }
    }

    // Taken from org.apache.solr.hadoop.MapReduceIndexerTool
    private void evaluateNumReducers() {

        if (isDirectWrite()) {
            return;
        }

        if (shards <= 0) {
            throw new IllegalStateException("Illegal number of shards: " + shards);
        }
        if (fanout <= 1) {
            throw new IllegalStateException("Illegal fanout: " + fanout);
        }

        int reduceTaskCount;
        try {
            // MR1
            reduceTaskCount = new JobClient(conf).getClusterStatus().getMaxReduceTasks();
        } catch (IOException e) {
            throw new RuntimeException(e);
        }
        LOG.info("Cluster reports {} reduce slots", reduceTaskCount);

        if (reducers == -2) {
            reduceTaskCount = shards;
        } else {
            reduceTaskCount = reducers;
        }
        reduceTaskCount = Math.max(reduceTaskCount, shards);

        if (reduceTaskCount != shards) {
            // Ensure fanout isn't misconfigured. fanout can't meaningfully be larger than what would be
            // required to merge all leaf shards in one single tree merge iteration into root shards
            fanout = Math.min(fanout, (int)ceilDivide(reduceTaskCount, shards));

            // Ensure invariant reducers == options.shards * (fanout ^ N) where N is an integer >= 1.
            // N is the number of mtree merge iterations.
            // This helps to evenly spread docs among root shards and simplifies the impl of the mtree merge algorithm.
            int s = shards;
            while (s < reducers) {
                s = s * fanout;
            }
            reduceTaskCount = s;
            assert reduceTaskCount % fanout == 0;
        }
        this.reducers = reduceTaskCount;
    }

    // same as IntMath.divide(p, q, RoundingMode.CEILING)
    private long ceilDivide(long p, long q) {
        long result = p / q;
        if (p % q != 0) {
            result++;
        }
        return result;
    }

    @VisibleForTesting
    void evaluateIndexingSpecification() {
        String tableName = null;
        String indexerConfigXml = null;
        Map<String,String> indexConnectionParams = Maps.newHashMap();

        if (hbaseIndexerZkHost != null) {

            if (hbaseIndexerName == null) {
                throw new IllegalStateException("--hbase-indexer-name must be supplied if --hbase-indexer-zk is specified");
            }

            StateWatchingZooKeeper zk = null;
            try {
                zk = new StateWatchingZooKeeper(hbaseIndexerZkHost, 30000);
                IndexerModelImpl indexerModel = new IndexerModelImpl(zk, conf.get(ConfKeys.ZK_ROOT_NODE, "/ngdata/hbaseindexer"));
                IndexerDefinition indexerDefinition = indexerModel.getIndexer(hbaseIndexerName);
                byte[] indexConfigBytes = indexerDefinition.getConfiguration();
                tableName = getTableNameFromConf(new ByteArrayInputStream(indexConfigBytes));
                indexerConfigXml = Bytes.toString(indexConfigBytes);
                if (indexerDefinition.getConnectionParams() != null) {
                    indexConnectionParams.putAll(indexerDefinition.getConnectionParams());
                }
                if (zkHost == null) {
                    zkHost = indexConnectionParams.get("solr.zk");
                }
                if (collection == null) {
                    collection = indexConnectionParams.get("solr.collection");
                }
                indexerModel.stop();
            } catch (IndexerNotFoundException infe) {
                throw new IllegalStateException("Indexer " + hbaseIndexerName + " doesn't exist");
            } catch (Exception e) {
                // We won't bother trying to do any recovery here if things don't work out,
                // so we just throw the wrapped exception up the stack
                throw new RuntimeException(e);
            } finally {
                Closer.close(zk);
            }
        } else {
            if (hbaseIndexerConfigFile == null) {
                throw new IllegalStateException(
                        "--hbase-indexer-file must be specified if --hbase-indexer-zk is not specified");
            }
            if (solrHomeDir == null) {
                if (zkHost == null) {
                    throw new IllegalStateException(
                            "--zk-host must be specified if --hbase-indexer-zk is not specified");
                }
                if (collection == null) {
                    throw new IllegalStateException(
                            "--collection must be specified if --hbase-indexer-zk is not specified");
                }
            }
        }


        if (this.hbaseIndexerConfigFile != null) {
            try {
                indexerConfigXml = Files.toString(hbaseIndexerConfigFile, Charsets.UTF_8);
                tableName = getTableNameFromConf(new FileInputStream(hbaseIndexerConfigFile));
            } catch (IOException e) {
                throw new RuntimeException("Error loading " + hbaseIndexerConfigFile, e);
            }
        }

        if (hbaseTableName != null) {
            tableName = hbaseTableName;
        }


        if (solrHomeDir != null) {
            indexConnectionParams.put("solr.mode", "classic");
            indexConnectionParams.put("solr.home", solrHomeDir.getAbsolutePath());
        } else {
            if (zkHost != null) {
                indexConnectionParams.put("solr.zk", zkHost);
            }

            if (collection != null) {
                indexConnectionParams.put("solr.collection", collection);
            }
        }

        if (hbaseIndexerName == null) {
            hbaseIndexerName = DEFAULT_INDEXER_NAME;
        }

        this.hbaseIndexingSpecification = new IndexingSpecification(
                                            tableName,
                                            hbaseIndexerName,
                                            indexerConfigXml,
                                            indexConnectionParams);
    }

    private IndexerConf loadIndexerConf(InputStream indexerConfigInputStream) {
        IndexerConf indexerConf;
        try {
            indexerConf = new XmlIndexerConfReader().read(indexerConfigInputStream);       
        } catch (Exception e) {
            throw new RuntimeException(e);
        } finally {
            Closer.close(indexerConfigInputStream);
        }
        
        if (morphlineFile != null) {
            indexerConf.getGlobalParams().put(
                MorphlineResultToSolrMapper.MORPHLINE_FILE_PARAM, morphlineFile.getPath());
        }
        if (morphlineId != null) {
            indexerConf.getGlobalParams().put(
                MorphlineResultToSolrMapper.MORPHLINE_ID_PARAM, morphlineId);
        }
        
        for (Map.Entry<String, String> entry : conf) {
            if (entry.getKey().startsWith(MorphlineResultToSolrMapper.MORPHLINE_VARIABLE_PARAM + ".")) {
                indexerConf.getGlobalParams().put(entry.getKey(), entry.getValue());
            }
            if (entry.getKey().startsWith(MorphlineResultToSolrMapper.MORPHLINE_FIELD_PARAM + ".")) {
                indexerConf.getGlobalParams().put(entry.getKey(), entry.getValue());
            }
        }

        return indexerConf;
    }

    private String getTableNameFromConf(InputStream indexerConfigInputStream) {

        return loadIndexerConf(indexerConfigInputStream).getTable();
    }

    /**
     * Evaluate a timestamp string with an optional format. If the format is not present,
     * the timestamp string is assumed to be a Long.
     * 
     * @param timestampString
     * @param timestampFormat
     * @return evaluated timestamp, or null if there is no timestamp information supplied
     */
    static Long evaluateTimestamp(String timestampString, String timestampFormat) {
        if (timestampString == null) {
            return null;
        }
        if (timestampFormat == null) {
            try {
                return Long.parseLong(timestampString);
            } catch (NumberFormatException e) {
                throw new IllegalStateException("Invalid timestamp value: " + timestampString);
            }
        } else {
            SimpleDateFormat dateTimeFormat = null;
            try {
                dateTimeFormat = new SimpleDateFormat(timestampFormat);
            } catch (IllegalArgumentException e) {
                throw new IllegalStateException("Invalid timestamp format: " + e.getMessage());
            }
            try {
                return dateTimeFormat.parse(timestampString).getTime();
            } catch (ParseException e) {
                throw new IllegalStateException("Can't parse timestamp string '"
                        + timestampString + "': " + e.getMessage());
            }
        }
    }
}<|MERGE_RESOLUTION|>--- conflicted
+++ resolved
@@ -59,7 +59,6 @@
 import com.ngdata.hbaseindexer.util.zookeeper.StateWatchingZooKeeper;
 import com.ngdata.sep.impl.HBaseShims;
 import com.ngdata.sep.util.io.Closer;
-<<<<<<< HEAD
 import org.apache.hadoop.conf.Configuration;
 import org.apache.hadoop.fs.Path;
 import org.apache.hadoop.hbase.HTableDescriptor;
@@ -73,8 +72,6 @@
 import org.apache.solr.hadoop.MapReduceIndexerTool;
 import org.slf4j.Logger;
 import org.slf4j.LoggerFactory;
-=======
->>>>>>> 87b651e4
 
 /**
  * Container for commandline options passed in for HBase Indexer, as well as a bridge to existing MapReduce index
@@ -86,17 +83,9 @@
 
     static final String DEFAULT_INDEXER_NAME = "_default_";
 
-    @VisibleForTesting
-    protected HBaseAdmin hBaseAdmin;
-
     private Configuration conf;
-<<<<<<< HEAD
     private List<Scan> scans;
-    private IndexingSpecification indexingSpecification;
-=======
-    private Scan hbaseScan;
     private IndexingSpecification hbaseIndexingSpecification;
->>>>>>> 87b651e4
     // Flag that we have created our own output directory
     private boolean generatedOutputDir = false;
 
@@ -125,19 +114,11 @@
         return reducers == 0;
     }
 
-<<<<<<< HEAD
     public List<Scan> getScans() {
         if (scans == null) {
             throw new IllegalStateException("Scan has not yet been evaluated");
         }
         return scans;
-=======
-    public Scan getScan() {
-        if (hbaseScan == null) {
-            throw new IllegalStateException("Scan has not yet been evaluated");
-        }
-        return hbaseScan;
->>>>>>> 87b651e4
     }
 
     public IndexingSpecification getIndexingSpecification() {
@@ -202,7 +183,6 @@
 
     @VisibleForTesting
     void evaluateScan() {
-<<<<<<< HEAD
         this.scans = Lists.newArrayList();
         IndexerConf indexerConf = loadIndexerConf(new ByteArrayInputStream(indexingSpecification.getIndexConfigXml().getBytes()));
         HTableDescriptor[] tables = new HTableDescriptor[0];
@@ -213,48 +193,22 @@
             new RuntimeException("Error occurred fetching hbase tables", e);
         }
         for (HTableDescriptor descriptor : tables) {
-            Scan scan = new Scan();
-            scan.setCacheBlocks(false);
-            scan.setCaching(conf.getInt("hbase.client.scanner.caching", 200));
-
-            if (startRow != null) {
-                scan.setStartRow(Bytes.toBytesBinary(startRow));
-                LOG.debug("Starting row scan at " + startRow);
-=======
-        this.hbaseScan = new Scan();
-        hbaseScan.setCacheBlocks(false);
-        hbaseScan.setCaching(conf.getInt("hbase.client.scanner.caching", 200));
-
-        if (hbaseStartRow != null) {
-            hbaseScan.setStartRow(Bytes.toBytesBinary(hbaseStartRow));
-            LOG.debug("Starting row scan at " + hbaseStartRow);
-        }
-
-        if (hbaseEndRow != null) {
-            hbaseScan.setStopRow(Bytes.toBytesBinary(hbaseEndRow));
-            LOG.debug("Stopping row scan at " + hbaseEndRow);
-        }
-        
-        Long startTime = evaluateTimestamp(hbaseStartTimeString, hbaseTimestampFormat);
-        Long endTime = evaluateTimestamp(hbaseEndTimeString, hbaseTimestampFormat);
-
-        if (startTime != null || endTime != null) {
-            long scanStartTime = 0L;
-            long scanEndTime = Long.MAX_VALUE;
-            if (startTime != null) {
-                scanStartTime = startTime;
-                LOG.debug("Setting scan start of time range to " + startTime);
->>>>>>> 87b651e4
-            }
-
-            if (endRow != null) {
-                scan.setStopRow(Bytes.toBytesBinary(endRow));
-                LOG.debug("Stopping row scan at " + endRow);
-            }
-<<<<<<< HEAD
-
-            Long startTime = evaluateTimestamp(startTimeString, timestampFormat);
-            Long endTime = evaluateTimestamp(endTimeString, timestampFormat);
+            Scan hbaseScan = new Scan();
+            hbaseScan.setCacheBlocks(false);
+            hbaseScan.setCaching(conf.getInt("hbase.client.scanner.caching", 200));
+
+            if (hbaseStartRow != null) {
+                hbaseScan.setStartRow(Bytes.toBytesBinary(hbaseStartRow));
+                LOG.debug("Starting row scan at " + hbaseStartRow);
+            }
+
+            if (hbaseEndRow != null) {
+                hbaseScan.setStopRow(Bytes.toBytesBinary(hbaseEndRow));
+                LOG.debug("Stopping row scan at " + hbaseEndRow);
+            }
+
+            Long startTime = evaluateTimestamp(hbaseStartTimeString, hbaseTimestampFormat);
+            Long endTime = evaluateTimestamp(hbaseEndTimeString, hbaseTimestampFormat);
 
             if (startTime != null || endTime != null) {
                 long scanStartTime = 0L;
@@ -268,54 +222,28 @@
                     LOG.debug("Setting scan end of time range to " + endTime);
                 }
                 try {
-                    scan.setTimeRange(scanStartTime, scanEndTime);
+                    hbaseScan.setTimeRange(scanStartTime, scanEndTime);
                 } catch (IOException e) {
                     // In reality an IOE will never be thrown here
                     throw new RuntimeException(e);
                 }
-=======
-            try {
-                hbaseScan.setTimeRange(scanStartTime, scanEndTime);
-            } catch (IOException e) {
-                // In reality an IOE will never be thrown here
-                throw new RuntimeException(e);
->>>>>>> 87b651e4
-            }
-
-<<<<<<< HEAD
+            }
             // Only scan the column families and/or cells that the indexer requires
-            // if we're running in row-indexing mode
-
+            // if we're running in row-indexing mode        
             if (indexerConf.getMappingType() == MappingType.ROW) {
+                MorphlineClasspathUtil.setupJavaCompilerClasspath();
+
                 ResultToSolrMapper resultToSolrMapper = ResultToSolrMapperFactory.createResultToSolrMapper(
-                        indexingSpecification.getIndexerName(),
-                        indexerConf,
-                        indexingSpecification.getIndexConnectionParams());
-                Get get = resultToSolrMapper.getGet(HBaseShims.newGet().getRow());
-                scan.setFamilyMap(get.getFamilyMap());
-            }
-
-            scan.setAttribute(Scan.SCAN_ATTRIBUTES_TABLE_NAME, descriptor.getName());
-
-            scans.add(scan);
-
-=======
-        // Only scan the column families and/or cells that the indexer requires
-        // if we're running in row-indexing mode
-        IndexerConf indexerConf = loadIndexerConf(new ByteArrayInputStream(hbaseIndexingSpecification.getIndexConfigXml().getBytes()));
-        if (indexerConf.getMappingType() == MappingType.ROW) {
-            MorphlineClasspathUtil.setupJavaCompilerClasspath();
-            
-            ResultToSolrMapper resultToSolrMapper = ResultToSolrMapperFactory.createResultToSolrMapper(
                         hbaseIndexingSpecification.getIndexerName(),
                         indexerConf,
                         hbaseIndexingSpecification.getIndexConnectionParams());
-            Get get = resultToSolrMapper.getGet(HBaseShims.newGet().getRow());
-            hbaseScan.setFamilyMap(get.getFamilyMap());
->>>>>>> 87b651e4
-        }
-
-
+                Get get = resultToSolrMapper.getGet(HBaseShims.newGet().getRow());
+                hbaseScan.setFamilyMap(get.getFamilyMap());
+            }
+            hbaseScan.setAttribute(Scan.SCAN_ATTRIBUTES_TABLE_NAME, descriptor.getName());
+
+            scans.add(hbaseScan);
+        }
     }
 
     // Taken from org.apache.solr.hadoop.MapReduceIndexerTool
